--- conflicted
+++ resolved
@@ -1,11 +1,22 @@
-{-# LANGUAGE DataKinds, TypeOperators, TypeFamilies, PolyKinds, UndecidableInstances #-}
+{-# LANGUAGE DataKinds, GADTs, TemplateHaskell, TypeOperators, TypeFamilies, PolyKinds, ScopedTypeVariables, UndecidableInstances #-}
 module Data.Quantity.System where
 
+import Data.Quantity.Zahl
+import Data.Ratio
 import Data.Singletons.Eq
-import Data.Quantity.Zahl
+import Data.Singletons.TH
+
 
 -- | kind annotation for dimension names
-data DimK star = Dim star
+$(singletons [d|
+  data DimK star = Dim star
+  |] )
+
+-- | kind annotation for unit names
+$(singletons [d|
+  data UniK star = Uni star
+  |] )
+
 
 type family EqDim a b where
   EqDim (Dim a) (Dim b) = a == b
@@ -14,25 +25,19 @@
 
 type family DimOf (a::k) :: [(DimK *, Zahl)]
      
+
 class IsDimensionName d where
   type GlobalBaseUnit d :: (UniK *)
 
 
-
-<<<<<<< HEAD
--- | kind annotation for unit names
-data UnitK star = Unit star
-=======
--- kind annotation for unit names
-data UniK star = Uni star
->>>>>>> a7e54f60
 
 type family EqUnit a b where
   EqUnit (Uni a) (Uni b) = a == b
 
 type instance a == b = EqUnit a b
 
-class IsUnitName u where
-  type DimOfUnitName u :: [(DimK *, Zahl)]
+class IsUnit u where
+  type DimOfUnit u :: [(DimK *, Zahl)]
+  conversionFactor :: u -> Rational
 
-type instance DimOf (Uni u) = DimOfUnitName u     +type instance DimOf (Uni u) = DimOfUnit u     
